--- conflicted
+++ resolved
@@ -329,8 +329,6 @@
 	// Use specific key prefix for initial email verification
 	err = redisclient.GetRedisClient().Set(ctx, EMAIL_VERIFICATION_OTP_PREFIX+request.Username, utils.HashOTP(otp), time.Minute*OTP_EXPIRATION_MINUTES).Err()
 	if err != nil {
-<<<<<<< HEAD
-=======
 		logger.ErrorLogger.Errorf("Failed to store OTP in ResendOTP for %s: %v", request.Username, err)
 		c.JSON(http.StatusInternalServerError, gin.H{"error": "Failed to store OTP"})
 		return
@@ -338,7 +336,6 @@
 
 	err = SendVerificationOTP(request.Email, request.FirstName, request.LastName, otp)
 	if err != nil {
->>>>>>> da0563ea
 		logger.ErrorLogger.Errorf("Failed to send OTP in ResendOTP to %s: %v", request.Email, err)
 		c.JSON(http.StatusInternalServerError, gin.H{"error": "Failed to send OTP"})
 		return
